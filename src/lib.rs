--- conflicted
+++ resolved
@@ -1,8 +1,4 @@
-<<<<<<< HEAD
 //! Regular Expression Constructor - the recreational version of regular expressions
-=======
-//! Regular Expression Constructor - regular expressions for non-experts
->>>>>>> c3428a59
 //!
 //! `rec` is a Rust library that simplifies the process of writing, reading, and using regular
 //! expressions. This library is intended for all users working with regular expressions, no matter
